--- conflicted
+++ resolved
@@ -39,13 +39,10 @@
     :raises ValueError: If both calibration_no_spin and calibration_spin are True.
     :return: None if in registration phase, else the updated NRPy environment.
     """
-<<<<<<< HEAD
-=======
     # The calibration process for the SEOBNRv5 is done in two steps:
     # 1. Calibration of the non-spinning coefficients
     # 2. Calibration of the spin-dependent coefficients
     # Therefore, the C code can only be generated for one of the above calibration options.
->>>>>>> 169de57d
     if calibration_no_spin and calibration_spin:
         raise ValueError(
             "calibration_no_spin and calibration_spin cannot both be True."
@@ -58,10 +55,6 @@
     par.register_CodeParameters(
         "REAL",
         __name__,
-<<<<<<< HEAD
-        ["r", "phi", "m1", "m2", "prstar", "pphi", "t_stepback"],
-        [20, 0, 0.5, 0.5, 0.0, 3.3, 250.0],
-=======
         [
             "r",
             "phi",
@@ -80,7 +73,6 @@
             3.3,
             250.0,
         ],  # r, phi, m1, m2, prstar, pphi
->>>>>>> 169de57d
         commondata=True,
         add_to_parfile=False,
     )
@@ -235,10 +227,6 @@
         add_to_parfile=True,
     )
 
-<<<<<<< HEAD
-    includes = ["BHaH_defines.h", "gsl/gsl_spline.h"]
-    desc = """Evaluate and store the SEOBNRv5 calibration coefficients and remnant properties."""
-=======
     # register the calibration coefficients
     if calibration_no_spin:
         par.register_CodeParameters(
@@ -313,23 +301,20 @@
             commondata=True,
             add_to_parfile=False,
         )
-    includes = ["BHaH_defines.h"]
+    # We must include gsl/gsl_spline.h for the QNM interpolation
+    includes = ["BHaH_defines.h", "gsl/gsl_spline.h"]
+    
     desc = """
 Evaluate and store the SEOBNRv5 calibration coefficients and remnant properties.
 
 @param commondata - The Common data structure containing the model parameters.
 """
->>>>>>> 169de57d
     cfunc_type = "void"
     name = "SEOBNRv5_aligned_spin_coefficients"
     params = "commondata_struct *restrict commondata"
     v5_const = SEOBNRv5_const.SEOBNR_aligned_spin_constants(
         calibration_no_spin, calibration_spin
     )
-<<<<<<< HEAD
-
-=======
->>>>>>> 169de57d
     body = """
 REAL q = commondata->mass_ratio;
 REAL eta = q / (1.0 + q) / (1.0 + q);
@@ -346,13 +331,9 @@
 commondata->dT = commondata->dt / commondata->total_mass / 4.925490947641266978197229498498379006e-6;
 """
     if calibration_no_spin:
-<<<<<<< HEAD
-        body += "const REAL Delta_t_NS = commondata->Delta_t_NS;\n"
-=======
         body += """
 const REAL Delta_t_NS = commondata->Delta_t_NS;
 """
->>>>>>> 169de57d
         body += ccg.c_codegen(
             [
                 v5_const.Delta_t,
@@ -372,13 +353,9 @@
             include_braces=False,
         )
     elif calibration_spin:
-<<<<<<< HEAD
-        body += "const REAL Delta_t_S = commondata->Delta_t_S;\n"
-=======
         body += """
 const REAL Delta_t_S = commondata->Delta_t_S;
 """
->>>>>>> 169de57d
         body += ccg.c_codegen(
             [
                 v5_const.pyseobnr_a6,
@@ -422,10 +399,6 @@
             verbose=False,
             include_braces=False,
         )
-<<<<<<< HEAD
-
-=======
->>>>>>> 169de57d
     body += """
 const REAL afinallist[107] = { -0.9996, -0.9995, -0.9994, -0.9992, -0.999, -0.9989, -0.9988,
   -0.9987, -0.9986, -0.9985, -0.998, -0.9975, -0.997, -0.996, -0.995, -0.994, -0.992, -0.99, -0.988,
